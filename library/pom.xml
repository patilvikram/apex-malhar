<!--

    Licensed to the Apache Software Foundation (ASF) under one
    or more contributor license agreements.  See the NOTICE file
    distributed with this work for additional information
    regarding copyright ownership.  The ASF licenses this file
    to you under the Apache License, Version 2.0 (the
    "License"); you may not use this file except in compliance
    with the License.  You may obtain a copy of the License at

      http://www.apache.org/licenses/LICENSE-2.0

    Unless required by applicable law or agreed to in writing,
    software distributed under the License is distributed on an
    "AS IS" BASIS, WITHOUT WARRANTIES OR CONDITIONS OF ANY
    KIND, either express or implied.  See the License for the
    specific language governing permissions and limitations
    under the License.

-->

<project xmlns="http://maven.apache.org/POM/4.0.0" xmlns:xsi="http://www.w3.org/2001/XMLSchema-instance"
         xsi:schemaLocation="http://maven.apache.org/POM/4.0.0 http://maven.apache.org/xsd/maven-4.0.0.xsd">
  <modelVersion>4.0.0</modelVersion>

  <parent>
    <groupId>org.apache.apex</groupId>
    <artifactId>malhar</artifactId>
    <version>3.4.0-incubating-SNAPSHOT</version>
  </parent>

  <artifactId>malhar-library</artifactId>
  <packaging>jar</packaging>

  <name>Apache Apex Malhar (incubating) Library</name>

  <properties>
  </properties>

  <build>
    <plugins>
      <!-- Publish tests jar -->
      <plugin>
        <groupId>org.apache.maven.plugins</groupId>
        <artifactId>maven-jar-plugin</artifactId>
        <version>2.4</version>
        <executions>
          <execution>
            <goals>
              <goal>test-jar</goal>
            </goals>
            <phase>package</phase>
          </execution>
        </executions>
      </plugin>
      <!-- create resource directory for xml javadoc-->
      <plugin>
          <groupId>org.apache.maven.plugins</groupId>
          <artifactId>maven-antrun-plugin</artifactId>
          <executions>
            <execution>
                <id>createJavadocDirectory</id>
                <phase>generate-resources</phase>
                <configuration>
                    <tasks>
                      <delete dir="${project.build.directory}/generated-resources/xml-javadoc"/>
                      <mkdir dir="${project.build.directory}/generated-resources/xml-javadoc"/>
                    </tasks>
                </configuration>
                <goals>
                    <goal>run</goal>
                </goals>
            </execution>
          </executions>
       </plugin>
      <!-- generate javdoc -->
      <plugin>
        <groupId>org.apache.maven.plugins</groupId>
        <artifactId>maven-javadoc-plugin</artifactId>
        <executions>
          <!-- generate xml javadoc -->
          <execution>
            <id>xml-doclet</id>
            <phase>generate-resources</phase>
            <goals>
              <goal>javadoc</goal>
            </goals>
            <configuration>
              <doclet>com.github.markusbernhardt.xmldoclet.XmlDoclet</doclet>
              <additionalparam>-d ${project.build.directory}/generated-resources/xml-javadoc -filename ${project.artifactId}-${project.version}-javadoc.xml</additionalparam>
              <useStandardDocletOptions>false</useStandardDocletOptions>
              <docletArtifact>
                <groupId>com.github.markusbernhardt</groupId>
                <artifactId>xml-doclet</artifactId>
                <version>1.0.4</version>
              </docletArtifact>
            </configuration>
          </execution>
          <!-- generate default javadoc jar with custom tags -->
          <execution>
            <id>attach-sources</id>
            <goals>
              <goal>jar</goal>
            </goals>
            <configuration>
              <skip>true</skip>
              <tags>
                <tag>
                  <name>customTag1</name>
                  <placement>a</placement>
                  <head>Custom Tag One:</head>
                </tag>
                <tag>
                  <name>customTag2</name>
                  <placement>a</placement>
                  <head>Custom Tag two:</head>
                </tag>
                <tag>
                  <name>customTag3</name>
                  <placement>a</placement>
                  <head>Custom Tag three:</head>
                </tag>
              </tags>
            </configuration>
          </execution>
        </executions>
      </plugin>
      <!-- Transform xml javadoc to stripped down version containing only class/interface comments and tags-->
      <plugin>
        <groupId>org.codehaus.mojo</groupId>
        <artifactId>xml-maven-plugin</artifactId>
        <version>1.0</version>
        <executions>
          <execution>
            <id>transform-xmljavadoc</id>
            <phase>generate-resources</phase>
            <goals>
              <goal>transform</goal>
            </goals>
          </execution>
        </executions>
        <configuration>
          <transformationSets>
            <transformationSet>
              <dir>${project.build.directory}/generated-resources/xml-javadoc</dir>
              <includes>
                <include>${project.artifactId}-${project.version}-javadoc.xml</include>
              </includes>
              <stylesheet>XmlJavadocCommentsExtractor.xsl</stylesheet>
              <outputDir>${project.build.directory}/generated-resources/xml-javadoc</outputDir>
            </transformationSet>
          </transformationSets>
        </configuration>
      </plugin>
      <!-- copy xml javadoc to class jar -->
      <plugin>
        <artifactId>maven-resources-plugin</artifactId>
        <version>2.6</version>
        <executions>
          <execution>
            <id>copy-resources</id>
            <phase>process-resources</phase>
            <goals>
              <goal>copy-resources</goal>
            </goals>
            <configuration>
              <outputDirectory>${basedir}/target/classes</outputDirectory>
              <resources>
                <resource>
                  <directory>${project.build.directory}/generated-resources/xml-javadoc</directory>
                  <includes>
                    <include>${project.artifactId}-${project.version}-javadoc.xml</include>
                  </includes>
                  <filtering>true</filtering>
                </resource>
              </resources>
            </configuration>
          </execution>
        </executions>
      </plugin>
      <plugin>
        <groupId>com.github.siom79.japicmp</groupId>
        <artifactId>japicmp-maven-plugin</artifactId>
      </plugin>
      <plugin>
        <groupId>org.apache.maven.plugins</groupId>
        <artifactId>maven-checkstyle-plugin</artifactId>
        <configuration>
<<<<<<< HEAD
          <maxAllowedViolations>16002</maxAllowedViolations>
=======
          <maxAllowedViolations>15959</maxAllowedViolations>
>>>>>>> 1e979927
          <consoleOutput>false</consoleOutput>
        </configuration>
      </plugin>
    </plugins>
  </build>

  <dependencies>
    <dependency>
      <groupId>org.apache.apex</groupId>
      <artifactId>apex-common</artifactId>
      <version>${apex.core.version}</version>
    </dependency>
    <dependency>
      <groupId>com.icegreen</groupId>
      <artifactId>greenmail</artifactId>
      <version>1.3.1b</version>
      <scope>test</scope>
      <type>jar</type>
      <exclusions>
        <exclusion>
          <artifactId>mail</artifactId>
          <groupId>javax.mail</groupId>
        </exclusion>
      </exclusions>
    </dependency>
    <dependency>
      <groupId>org.eclipse.jetty</groupId>
      <artifactId>jetty-servlet</artifactId>
      <version>${jetty.version}</version>
      <exclusions>
        <exclusion>
          <artifactId>javax.servlet</artifactId>
          <groupId>org.eclipse.jetty.orbit</groupId>
        </exclusion>
      </exclusions>
    </dependency>
    <dependency>
      <groupId>com.sun.mail</groupId>
      <artifactId>javax.mail</artifactId>
      <version>1.5.0</version>
    </dependency>
    <dependency>
      <groupId>com.sun.jersey</groupId>
      <artifactId>jersey-client</artifactId>
      <version>${jersey.version}</version>
    </dependency>
    <dependency>
      <groupId>javax.jms</groupId>
      <artifactId>jms-api</artifactId>
      <version>1.1-rev-1</version>
    </dependency>
    <dependency>
      <groupId>org.apache.activemq</groupId>
      <artifactId>activemq-client</artifactId>
      <version>5.8.0</version>
    </dependency>
    <dependency>
      <groupId>org.apache.activemq</groupId>
      <artifactId>activemq-broker</artifactId>
      <version>5.8.0</version>
      <scope>test</scope>
    </dependency>
    <dependency>
      <groupId>org.apache.activemq</groupId>
      <artifactId>activemq-kahadb-store</artifactId>
      <version>5.8.0</version>
      <scope>test</scope>
    </dependency>
    <dependency>
      <groupId>org.slf4j</groupId>
      <artifactId>slf4j-api</artifactId>
      <version>1.7.5</version>
    </dependency>
    <dependency>
      <groupId>org.hsqldb</groupId>
      <artifactId>hsqldb</artifactId>
      <version>2.3.1</version>
      <scope>test</scope>
    </dependency>
    <dependency>
      <groupId>com.github.tony19</groupId>
      <artifactId>named-regexp</artifactId>
      <version>0.2.3</version>
    </dependency>
    <dependency>
      <groupId>org.mockftpserver</groupId>
      <artifactId>MockFtpServer</artifactId>
      <version>2.4</version>
      <scope>test</scope>
      <exclusions>
        <exclusion>
          <artifactId>slf4j-api</artifactId>
          <groupId>org.slf4j</groupId>
        </exclusion>
      </exclusions>
    </dependency>
    <dependency>
      <groupId>org.apache.commons</groupId>
      <artifactId>commons-lang3</artifactId>
      <version>3.1</version>
      <type>jar</type>
    </dependency>
    <dependency>
      <groupId>it.unimi.dsi</groupId>
      <artifactId>fastutil</artifactId>
      <version>6.6.4</version>
    </dependency>
    <dependency>
      <groupId>org.codehaus.janino</groupId>
      <artifactId>commons-compiler</artifactId>
      <version>2.7.8</version>
      <type>jar</type>
    </dependency>
    <dependency>
      <groupId>org.codehaus.janino</groupId>
      <artifactId>janino</artifactId>
      <version>2.7.8</version>
      <scope>test</scope>
    </dependency>
    <dependency>
      <groupId>org.eclipse.jetty</groupId>
      <artifactId>jetty-websocket</artifactId>
      <version>${jetty.version}</version>
      <type>jar</type>
    </dependency>
    <dependency>
      <groupId>commons-beanutils</groupId>
      <artifactId>commons-beanutils</artifactId>
      <version>1.8.3</version>
    </dependency>
    <dependency>
      <groupId>joda-time</groupId>
      <artifactId>joda-time</artifactId>
      <version>2.9.1</version>
    </dependency>
    <dependency>
      <groupId>it.unimi.dsi</groupId>
      <artifactId>fastutil</artifactId>
      <version>7.0.6</version>
    </dependency>

  </dependencies>

  <profiles>
    <profile>
      <id>fullTests</id>
      <properties>
        <test.excludedGroups></test.excludedGroups>
      </properties>
    </profile>
  </profiles>

</project><|MERGE_RESOLUTION|>--- conflicted
+++ resolved
@@ -186,11 +186,7 @@
         <groupId>org.apache.maven.plugins</groupId>
         <artifactId>maven-checkstyle-plugin</artifactId>
         <configuration>
-<<<<<<< HEAD
-          <maxAllowedViolations>16002</maxAllowedViolations>
-=======
-          <maxAllowedViolations>15959</maxAllowedViolations>
->>>>>>> 1e979927
+          <maxAllowedViolations>15995</maxAllowedViolations>
           <consoleOutput>false</consoleOutput>
         </configuration>
       </plugin>
