--- conflicted
+++ resolved
@@ -28,7 +28,6 @@
 import com.datatorrent.lib.streamquery.index.Index;
 
 /**
-<<<<<<< HEAD
  * An implementation of Operator that reads table row data from two table data input ports. <br>
  * <p>
  * Operator joins row on given condition and selected names, emits
@@ -50,30 +49,7 @@
  * @displayName Inner join
  * @category Streamquery
  * @tags sql, inner join operator
-=======
- * This operator reads table row data from 2 table data input ports. <br>
- * Operator joins row on given condition and selected names, emits joined result
- * at output port.
- * <br>
- * <b>StateFull : Yes,</b> Operator aggregates input over application window.
- * <br>
- * <b>Partitions : No, </b> will yield wrong result(s). <br>
- * <br>
- * <b>Ports : </b> <br>
- * <b> inport1 : </b> Input port for table 1, expects HashMap&lt;String,
- * Object&gt; <br>
- * <b> inport1 : </b> Input port for table 2, expects HashMap&lt;String,
- * Object&gt; <br>
- * <b> outport : </b> Output joined row port, emits HashMap&lt;String,
- * ArrayList&lt;Object&gt;&gt; <br>
- * <br>
- * <b> Properties : </b>
- * <b> joinCondition : </b> Join condition for table rows. <br>
- * <b> table1Columns : </b> Columns to be selected from table1. <br>
- * <b> table2Columns : </b> Columns to be selected from table2. <br>
- * <br>
- *
->>>>>>> 1233e14e
+ *
  * @since 0.3.3
  */
 @OperatorAnnotation(partitionable = false)
@@ -120,7 +96,6 @@
           joinRows(tuple, table2.get(j));
         }
       }
-<<<<<<< HEAD
 		}
 	};
 	
@@ -132,28 +107,12 @@
 		public void process(Map<String, Object> tuple)
 		{
 	    table2.add(tuple);
-=======
-    }
-
-  };
-
-  /**
-   * Input port 2.
-   */
-  public final transient DefaultInputPort<Map<String, Object>> inport2 = new DefaultInputPort<Map<String, Object>>()
-  {
-    @Override
-    public void process(Map<String, Object> tuple)
-    {
-      table2.add(tuple);
->>>>>>> 1233e14e
       for (int j = 0; j < table1.size(); j++) {
         if ((joinCondition == null)
                 || (joinCondition.isValidJoin(table1.get(j), tuple))) {
           joinRows(table1.get(j), tuple);
         }
       }
-<<<<<<< HEAD
 		}
 	};
 	
@@ -164,19 +123,6 @@
 			new DefaultOutputPort<Map<String, Object>>();
 	
 	@Override
-=======
-    }
-
-  };
-
-  /**
-   * Output port.
-   */
-  public final transient DefaultOutputPort<Map<String, Object>> outport
-          = new DefaultOutputPort<Map<String, Object>>();
-
-  @Override
->>>>>>> 1233e14e
   public void setup(OperatorContext arg0)
   {
     table1 = new ArrayList<Map<String, Object>>();
