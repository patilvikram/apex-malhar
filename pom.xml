<project xmlns="http://maven.apache.org/POM/4.0.0" xmlns:xsi="http://www.w3.org/2001/XMLSchema-instance" xsi:schemaLocation="http://maven.apache.org/POM/4.0.0 http://maven.apache.org/xsd/maven-4.0.0.xsd">
  <modelVersion>4.0.0</modelVersion>

  <parent>
    <groupId>com.datatorrent</groupId>
    <artifactId>dt-framework</artifactId>
<<<<<<< HEAD
    <version>0.9.3-RC5</version>
=======
    <version>0.9.3-RC2</version>
>>>>>>> 864f01dd
  </parent>

  <artifactId>malhar-all</artifactId>
  <packaging>pom</packaging>
  <version>1.0.1-SNAPSHOT</version>
  <name>Malhar Open Source</name>

  <!-- repository to provide the DataTorrent artifacts -->
  <repositories>
    <repository>
      <id>datatorrent</id>
      <name>DataTorrent Release Repository</name>
      <url>https://www.datatorrent.com/maven/content/repositories/releases/</url>
    </repository>
  </repositories>

  <properties> 
<<<<<<< HEAD
    <maven.deploy.skip>false</maven.deploy.skip>
    <dt.framework.version>0.9.3-RC5</dt.framework.version>
=======
    <project.build.sourceEncoding>UTF-8</project.build.sourceEncoding>
    <netbeans.hint.license>malhar-inc</netbeans.hint.license>
    <dt.framework.version>0.9.3-RC2</dt.framework.version>
>>>>>>> 864f01dd
    <!-- the following properties match the properties defined in core/pom.xml -->
    <jackson.version>1.9.2</jackson.version>
    <jersey.version>1.9</jersey.version>
    <jetty.version>8.1.10.v20130312</jetty.version>
  </properties>

  <modules>
    <module>library</module>
    <module>contrib</module>
    <module>demos</module>
    <module>samples</module>
  </modules>
</project><|MERGE_RESOLUTION|>--- conflicted
+++ resolved
@@ -4,11 +4,7 @@
   <parent>
     <groupId>com.datatorrent</groupId>
     <artifactId>dt-framework</artifactId>
-<<<<<<< HEAD
     <version>0.9.3-RC5</version>
-=======
-    <version>0.9.3-RC2</version>
->>>>>>> 864f01dd
   </parent>
 
   <artifactId>malhar-all</artifactId>
@@ -26,14 +22,10 @@
   </repositories>
 
   <properties> 
-<<<<<<< HEAD
     <maven.deploy.skip>false</maven.deploy.skip>
     <dt.framework.version>0.9.3-RC5</dt.framework.version>
-=======
     <project.build.sourceEncoding>UTF-8</project.build.sourceEncoding>
     <netbeans.hint.license>malhar-inc</netbeans.hint.license>
-    <dt.framework.version>0.9.3-RC2</dt.framework.version>
->>>>>>> 864f01dd
     <!-- the following properties match the properties defined in core/pom.xml -->
     <jackson.version>1.9.2</jackson.version>
     <jersey.version>1.9</jersey.version>
