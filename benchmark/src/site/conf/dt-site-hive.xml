--- conflicted
+++ resolved
@@ -8,26 +8,16 @@
     <description>Root DbUrl.</description>
   </property>
   <property>
-<<<<<<< HEAD
     <name>dt.application.HiveInsertBenchmarkingApp.operator.HiveOperator.store.filepath</name>
     <value>hdfs://localhost:9000/user/hive2</value>
     <description>Filepath</description>
   </property>
-    <property>
+  <property>
     <name>dt.application.HiveMapInsertBenchmarkingApp.operator.HiveOperator.store.filepath</name>
     <value>hdfs://localhost:9000/user/hive2</value>
-=======
-        <name>dt.application.HiveMapInsertBenchmarkingApp.operator.HiveOperator.store.filepath</name>
-                  <value>/user/prerna/datatorrent/apps</value>
-                                <description>Filepath</description>
-                                                </property>
-
-    <property>
-    <name>dt.application.HiveInsertBenchmarkingApp.operator.HiveOperator.store.filepath</name>
-    <value>/user/prerna/datatorrent/apps</value>
->>>>>>> ec53b852
     <description>Filepath</description>
   </property>
+
   <property>
     <name>dt.application.HiveInsertBenchmarkingApp.operator.HiveOperator.tablename</name>
     <value>temp</value>
@@ -55,12 +45,12 @@
   </property>
   <property>
     <name>dt.application.HiveInsertBenchmarkingApp.operator.HiveOperator.store.dbUrl</name>
-    <value>jdbc:hive2://node23.morado.com:10000/default</value>
+    <value>jdbc:hive2://localhost:10000/default</value>
     <description>Test database connector string.</description>
   </property>
   <property>
     <name>dt.application.HiveMapInsertBenchmarkingApp.operator.HiveOperator.store.dbUrl</name>
-    <value>jdbc:hive2://node23.morado.com:10000/default</value>
+    <value>jdbc:hive2://localhost:10000/default</value>
     <description>Test database connector string.</description>
   </property>
   <property>
