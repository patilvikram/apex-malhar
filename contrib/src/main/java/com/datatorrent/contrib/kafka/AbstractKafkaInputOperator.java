--- conflicted
+++ resolved
@@ -144,10 +144,6 @@
   protected final transient Map<KafkaPartition, MutablePair<Long, Integer>> currentWindowRecoveryState;
   protected transient Map<KafkaPartition, Long> offsetStats = new HashMap<KafkaPartition, Long>();
   private transient OperatorContext context = null;
-<<<<<<< HEAD
-  private boolean idempotent = true;
-=======
->>>>>>> 694e00dc
   // By default the partition policy is 1:1
   public PartitionStrategy strategy = PartitionStrategy.ONE_TO_ONE;
 
@@ -188,11 +184,7 @@
 
   public AbstractKafkaInputOperator()
   {
-<<<<<<< HEAD
-    idempotentStorageManager = new IdempotentStorageManager.FSIdempotentStorageManager();
-=======
     idempotentStorageManager = new IdempotentStorageManager.NoopIdempotentStorageManager();
->>>>>>> 694e00dc
     currentWindowRecoveryState = new HashMap<KafkaPartition, MutablePair<Long, Integer>>();
   }
 
@@ -215,19 +207,13 @@
   @Override
   public void setup(OperatorContext context)
   {
-    if(!(getConsumer() instanceof SimpleKafkaConsumer) || !idempotent) {
-      idempotentStorageManager = new IdempotentStorageManager.NoopIdempotentStorageManager();
-    }
     logger.debug("consumer {} topic {} cacheSize {}", consumer, consumer.getTopic(), consumer.getCacheSize());
     consumer.create();
     this.context = context;
     operatorId = context.getId();
-<<<<<<< HEAD
-=======
     if(consumer instanceof HighlevelKafkaConsumer && !(idempotentStorageManager instanceof IdempotentStorageManager.NoopIdempotentStorageManager)) {
       throw new RuntimeException("Idempotency is not supported for High Level Kafka Consumer");
     }
->>>>>>> 694e00dc
     idempotentStorageManager.setup(context);
   }
 
@@ -253,51 +239,6 @@
     try {
       @SuppressWarnings("unchecked")
       Map<KafkaPartition, MutablePair<Long, Integer>> recoveredData = (Map<KafkaPartition, MutablePair<Long, Integer>>) idempotentStorageManager.load(operatorId, windowId);
-<<<<<<< HEAD
-      if (recoveredData == null) {
-        return;
-      }
-
-      Map<String, List<PartitionMetadata>> pms = KafkaMetadataUtil.getPartitionsForTopic(getConsumer().brokers, getConsumer().topic);
-      if (pms == null) {
-       return;
-      }
-
-      SimpleKafkaConsumer cons = (SimpleKafkaConsumer)getConsumer();
-      // add all partition request in one Fretch request together
-      FetchRequestBuilder frb = new FetchRequestBuilder().clientId(cons.getClientId());
-      for (Map.Entry<KafkaPartition, MutablePair<Long, Integer>> rc: recoveredData.entrySet()) {
-        KafkaPartition kp = rc.getKey();
-        List<PartitionMetadata> pmsVal = pms.get(kp.getClusterId());
-
-        Iterator<PartitionMetadata> pmIterator = pmsVal.iterator();
-        PartitionMetadata pm = pmIterator.next();
-        while (pm.partitionId() != kp.getPartitionId()) {
-          if (!pmIterator.hasNext())
-            break;
-          pm = pmIterator.next();
-        }
-        if (pm.partitionId() != kp.getPartitionId())
-          continue;
-
-        Broker bk = pm.leader();
-
-        frb.addFetch(consumer.topic, rc.getKey().getPartitionId(), rc.getValue().left, cons.getBufferSize());
-        FetchRequest req = frb.build();
-
-        SimpleConsumer ksc = new SimpleConsumer(bk.host(), bk.port(), cons.getTimeout(), cons.getBufferSize(), cons.getClientId());
-        FetchResponse fetchResponse = ksc.fetch(req);
-        Integer count = 0;
-        for (MessageAndOffset msg : fetchResponse.messageSet(consumer.topic, kp.getPartitionId())) {
-          emitTuple(msg.message());
-          offsetStats.put(kp, msg.offset());
-          count = count + 1;
-          if (count.equals(rc.getValue().right))
-            break;
-        }
-      }
-      if(windowId == idempotentStorageManager.getLargestRecoveryWindow()) {
-=======
       if (recoveredData != null) {
         Map<String, List<PartitionMetadata>> pms = KafkaMetadataUtil.getPartitionsForTopic(getConsumer().brokers, getConsumer().topic);
         if (pms != null) {
@@ -339,25 +280,16 @@
       if(windowId == idempotentStorageManager.getLargestRecoveryWindow()) {
         // Start the consumer at the largest recovery window
         SimpleKafkaConsumer cons = (SimpleKafkaConsumer)getConsumer();
->>>>>>> 694e00dc
         // Set the offset positions to the consumer
         Map<KafkaPartition, Long> currentOffsets = new HashMap<KafkaPartition, Long>(cons.getCurrentOffsets());
         // Increment the offsets
         for (Map.Entry<KafkaPartition, Long> e: offsetStats.entrySet()) {
           currentOffsets.put(e.getKey(), e.getValue() + 1);
         }
-<<<<<<< HEAD
-
-=======
->>>>>>> 694e00dc
         cons.resetOffset(currentOffsets);
         cons.start();
       }
     }
-<<<<<<< HEAD
-
-=======
->>>>>>> 694e00dc
     catch (IOException e) {
       throw new RuntimeException("replay", e);
     }
@@ -491,7 +423,6 @@
 
   @Override
   public void partitioned(Map<Integer, Partitioner.Partition<AbstractKafkaInputOperator<K>>> partitions)
-<<<<<<< HEAD
   {
     // update the last repartition time
     lastRepartitionTime = System.currentTimeMillis();
@@ -503,8 +434,11 @@
     // Initialize brokers from zookeepers
     getConsumer().initBrokers();
 
+    boolean isInitialParitition = true;
     // check if it's the initial partition
-    boolean isInitialParitition = partitions.iterator().next().getStats() == null;
+    if(partitions.iterator().hasNext()) {
+      isInitialParitition = partitions.iterator().next().getStats() == null;
+    }
 
     // get partition metadata for topics.
     // Whatever operator is using high-level or simple kafka consumer, the operator always create a temporary simple kafka consumer to get the metadata of the topic
@@ -571,10 +505,8 @@
         lastRepartitionTime = System.currentTimeMillis();
         logger.info("[ONE_TO_MANY]: Initializing partition(s)");
         int size = initialPartitionCount;
-        //Set<KafkaPartition>[] kps = new Set[size];
         @SuppressWarnings("unchecked")
         Set<KafkaPartition>[] kps = (Set<KafkaPartition>[]) Array.newInstance((new HashSet<KafkaPartition>()).getClass(), size);
-        newPartitions = new ArrayList<Partitioner.Partition<AbstractKafkaInputOperator<K>>>(size);
         int i = 0;
         for (Map.Entry<String, List<PartitionMetadata>> en : kafkaPartitions.entrySet()) {
           String clusterId = en.getKey();
@@ -586,7 +518,9 @@
             i++;
           }
         }
-        for (i = 0; i < kps.length; i++) {
+        size = i > size ? size : i;
+        newPartitions = new ArrayList<Partitioner.Partition<AbstractKafkaInputOperator<K>>>(size);
+        for (i = 0; i < size; i++) {
           logger.info("[ONE_TO_MANY]: Create operator partition for kafka partition(s): {} ", StringUtils.join(kps[i], ", "));
           newPartitions.add(createPartition(kps[i], initOffset, newManagers));
         }
@@ -748,267 +682,6 @@
     return kmsList;
   }
 
-=======
-  {
-    // update the last repartition time
-    lastRepartitionTime = System.currentTimeMillis();
-  }
-
-  @Override
-  public Collection<Partitioner.Partition<AbstractKafkaInputOperator<K>>> definePartitions(Collection<Partitioner.Partition<AbstractKafkaInputOperator<K>>> partitions, Partitioner.PartitioningContext context)
-  {
-    // Initialize brokers from zookeepers
-    getConsumer().initBrokers();
-
-    boolean isInitialParitition = true;
-    // check if it's the initial partition
-    if(partitions.iterator().hasNext()) {
-      isInitialParitition = partitions.iterator().next().getStats() == null;
-    }
-
-    // get partition metadata for topics.
-    // Whatever operator is using high-level or simple kafka consumer, the operator always create a temporary simple kafka consumer to get the metadata of the topic
-    // The initial value of brokerList of the KafkaConsumer is used to retrieve the topic metadata
-    Map<String, List<PartitionMetadata>> kafkaPartitions = KafkaMetadataUtil.getPartitionsForTopic(getConsumer().brokers, getConsumer().getTopic());
-
-    // Operator partitions
-    List<Partitioner.Partition<AbstractKafkaInputOperator<K>>> newPartitions = null;
-
-    // initialize the offset
-    Map<KafkaPartition, Long> initOffset = null;
-    if(isInitialParitition && offsetManager !=null){
-      initOffset = offsetManager.loadInitialOffsets();
-      logger.info("Initial offsets: {} ", "{ " + Joiner.on(", ").useForNull("").withKeyValueSeparator(": ").join(initOffset) + " }");
-    }
-
-    Collection<IdempotentStorageManager> newManagers = Sets.newHashSet();
-    Set<Integer> deletedOperators =  Sets.newHashSet();
-
-    switch (strategy) {
-
-    // For the 1 to 1 mapping The framework will create number of operator partitions based on kafka topic partitions
-    // Each operator partition will consume from only one kafka partition
-    case ONE_TO_ONE:
-
-      if (isInitialParitition) {
-        lastRepartitionTime = System.currentTimeMillis();
-        logger.info("[ONE_TO_ONE]: Initializing partition(s)");
-
-        // initialize the number of operator partitions according to number of kafka partitions
-
-        newPartitions = new LinkedList<Partitioner.Partition<AbstractKafkaInputOperator<K>>>();
-        for (Map.Entry<String, List<PartitionMetadata>> kp : kafkaPartitions.entrySet()) {
-          String clusterId = kp.getKey();
-          for (PartitionMetadata pm : kp.getValue()) {
-            logger.info("[ONE_TO_ONE]: Create operator partition for cluster {}, topic {}, kafka partition {} ", clusterId, getConsumer().topic, pm.partitionId());
-            newPartitions.add(createPartition(Sets.newHashSet(new KafkaPartition(clusterId, consumer.topic, pm.partitionId())), initOffset, newManagers));
-          }
-        }
-
-      }
-      else if (newWaitingPartition.size() != 0) {
-        // add partition for new kafka partition
-        for (KafkaPartition newPartition : newWaitingPartition) {
-          logger.info("[ONE_TO_ONE]: Add operator partition for cluster {}, topic {}, partition {}", newPartition.getClusterId(), getConsumer().topic, newPartition.getPartitionId());
-          partitions.add(createPartition(Sets.newHashSet(newPartition), null, newManagers));
-        }
-        newWaitingPartition.clear();
-        idempotentStorageManager.partitioned(newManagers, deletedOperators);
-        return partitions;
-
-      }
-      break;
-    // For the 1 to N mapping The initial partition number is defined by stream application
-    // Afterwards, the framework will dynamically adjust the partition and allocate consumers to as less operator partitions as it can
-    //  and guarantee the total intake rate for each operator partition is below some threshold
-    case ONE_TO_MANY:
-
-      if (getConsumer() instanceof HighlevelKafkaConsumer) {
-        throw new UnsupportedOperationException("[ONE_TO_MANY]: The high-level consumer is not supported for ONE_TO_MANY partition strategy.");
-      }
-
-      if (isInitialParitition) {
-        lastRepartitionTime = System.currentTimeMillis();
-        logger.info("[ONE_TO_MANY]: Initializing partition(s)");
-        int size = initialPartitionCount;
-        @SuppressWarnings("unchecked")
-        Set<KafkaPartition>[] kps = (Set<KafkaPartition>[]) Array.newInstance((new HashSet<KafkaPartition>()).getClass(), size);
-        int i = 0;
-        for (Map.Entry<String, List<PartitionMetadata>> en : kafkaPartitions.entrySet()) {
-          String clusterId = en.getKey();
-          for (PartitionMetadata pm : en.getValue()) {
-            if (kps[i % size] == null) {
-              kps[i % size] = new HashSet<KafkaPartition>();
-            }
-            kps[i % size].add(new KafkaPartition(clusterId, consumer.topic, pm.partitionId()));
-            i++;
-          }
-        }
-        size = i > size ? size : i;
-        newPartitions = new ArrayList<Partitioner.Partition<AbstractKafkaInputOperator<K>>>(size);
-        for (i = 0; i < size; i++) {
-          logger.info("[ONE_TO_MANY]: Create operator partition for kafka partition(s): {} ", StringUtils.join(kps[i], ", "));
-          newPartitions.add(createPartition(kps[i], initOffset, newManagers));
-        }
-
-      }
-      else if (newWaitingPartition.size() != 0) {
-
-        logger.info("[ONE_TO_MANY]: Add operator partition for kafka partition(s): {} ", StringUtils.join(newWaitingPartition, ", "));
-        partitions.add(createPartition(Sets.newHashSet(newWaitingPartition), null, newManagers));
-        idempotentStorageManager.partitioned(newManagers, deletedOperators);
-        return partitions;
-      }
-      else {
-
-        logger.info("[ONE_TO_MANY]: Repartition the operator(s) under " + msgRateUpperBound + " msgs/s and " + byteRateUpperBound + " bytes/s hard limit");
-        // size of the list depends on the load and capacity of each operator
-        newPartitions = new LinkedList<Partitioner.Partition<AbstractKafkaInputOperator<K>>>();
-
-        // Use first-fit decreasing algorithm to minimize the container number and somewhat balance the partition
-        // try to balance the load and minimize the number of containers with each container's load under the threshold
-        // the partition based on the latest 1 minute moving average
-        Map<KafkaPartition, long[]> kPIntakeRate = new HashMap<KafkaPartition, long[]>();
-        // get the offset for all partitions of each consumer
-        Map<KafkaPartition, Long> offsetTrack = new HashMap<KafkaPartition, Long>();
-        for (Partitioner.Partition<AbstractKafkaInputOperator<K>> partition : partitions) {
-          List<Stats.OperatorStats> opss = partition.getStats().getLastWindowedStats();
-          if (opss == null || opss.size() == 0) {
-            continue;
-          }
-          offsetTrack.putAll(partition.getPartitionedInstance().consumer.getCurrentOffsets());
-          // Get the latest stats
-
-          Stats.OperatorStats stat = partition.getStats().getLastWindowedStats().get(partition.getStats().getLastWindowedStats().size() - 1);
-          if (stat.counters instanceof KafkaConsumer.KafkaMeterStats) {
-            KafkaConsumer.KafkaMeterStats kms = (KafkaConsumer.KafkaMeterStats) stat.counters;
-            kPIntakeRate.putAll(get_1minMovingAvgParMap(kms));
-          }
-        }
-
-        List<PartitionInfo> partitionInfos = firstFitDecreasingAlgo(kPIntakeRate);
-
-        // Add the existing partition Ids to the deleted operators
-        for(Partitioner.Partition<AbstractKafkaInputOperator<K>> op : partitions)
-        {
-          deletedOperators.add(op.getPartitionedInstance().operatorId);
-        }
-        for (PartitionInfo r : partitionInfos) {
-          logger.info("[ONE_TO_MANY]: Create operator partition for kafka partition(s): " + StringUtils.join(r.kpids, ", ") + ", topic: " + this.getConsumer().topic);
-          newPartitions.add(createPartition(r.kpids, offsetTrack, newManagers));
-        }
-        currentPartitionInfo.addAll(partitionInfos);
-      }
-      break;
-
-    case ONE_TO_MANY_HEURISTIC:
-      throw new UnsupportedOperationException("[ONE_TO_MANY_HEURISTIC]: Not implemented yet");
-    default:
-      break;
-    }
-
-    idempotentStorageManager.partitioned(newManagers, deletedOperators);
-    return newPartitions;
-  }
-
-  // Create a new partition with the partition Ids and initial offset positions
-  protected Partitioner.Partition<AbstractKafkaInputOperator<K>> createPartition(Set<KafkaPartition> pIds, Map<KafkaPartition, Long> initOffsets, Collection<IdempotentStorageManager> newManagers)
-  {
-    Kryo kryo = new Kryo();
-    ByteArrayOutputStream bos = new ByteArrayOutputStream();
-    Output output = new Output(bos);
-    kryo.writeObject(output, this);
-    output.close();
-    Input lInput = new Input(bos.toByteArray());
-    @SuppressWarnings("unchecked")
-    Partitioner.Partition<AbstractKafkaInputOperator<K>> p = new DefaultPartition<AbstractKafkaInputOperator<K>>(kryo.readObject(lInput, this.getClass()));
-    p.getPartitionedInstance().getConsumer().resetPartitionsAndOffset(pIds, initOffsets);
-    newManagers.add(p.getPartitionedInstance().idempotentStorageManager);
-
-    PartitionInfo pif = new PartitionInfo();
-    pif.kpids = pIds;
-    currentPartitionInfo.add(pif);
-    return p;
-  }
-
-  private List<PartitionInfo> firstFitDecreasingAlgo(final Map<KafkaPartition, long[]> kPIntakeRate)
-  {
-    // (Decreasing) Sort the map by msgs/s and bytes/s in descending order
-    List<Map.Entry<KafkaPartition, long[]>> sortedMapEntry = new LinkedList<Map.Entry<KafkaPartition, long[]>>(kPIntakeRate.entrySet());
-    Collections.sort(sortedMapEntry, new Comparator<Map.Entry<KafkaPartition, long[]>>()
-    {
-      @Override
-      public int compare(Map.Entry<KafkaPartition, long[]> firstEntry, Map.Entry<KafkaPartition, long[]> secondEntry)
-      {
-        long[] firstPair = firstEntry.getValue();
-        long[] secondPair = secondEntry.getValue();
-        if (msgRateUpperBound == Long.MAX_VALUE || firstPair[0] == secondPair[0]) {
-          return (int) (secondPair[1] - firstPair[1]);
-        } else {
-          return (int) (secondPair[0] - firstPair[0]);
-        }
-      }
-    });
-
-    // (First-fit) Look for first fit operator to assign the consumer
-    // Go over all the kafka partitions and look for the right operator to assign to
-    // Each record has a set of kafka partition ids and the resource left for that operator after assigned the consumers for those partitions
-    List<PartitionInfo> pif = new LinkedList<PartitionInfo>();
-    outer:
-    for (Map.Entry<KafkaPartition, long[]> entry : sortedMapEntry) {
-      long[] resourceRequired = entry.getValue();
-      for (PartitionInfo r : pif) {
-        if (r.msgRateLeft > resourceRequired[0] && r.byteRateLeft > resourceRequired[1]) {
-          // found first fit operator partition that has enough resource for this consumer
-          // add consumer to the operator partition
-          r.kpids.add(entry.getKey());
-          // update the resource left in this partition
-          r.msgRateLeft -= r.msgRateLeft == Long.MAX_VALUE ? 0 : resourceRequired[0];
-          r.byteRateLeft -= r.byteRateLeft == Long.MAX_VALUE ? 0 : resourceRequired[1];
-          continue outer;
-        }
-      }
-      // didn't find the existing "operator" to assign this consumer
-      PartitionInfo nr = new PartitionInfo();
-      nr.kpids = Sets.newHashSet(entry.getKey());
-      nr.msgRateLeft = msgRateUpperBound == Long.MAX_VALUE ? msgRateUpperBound : msgRateUpperBound - resourceRequired[0];
-      nr.byteRateLeft = byteRateUpperBound == Long.MAX_VALUE ? byteRateUpperBound : byteRateUpperBound - resourceRequired[1];
-      pif.add(nr);
-    }
-
-    return pif;
-  }
-
-  @Override
-  public StatsListener.Response processStats(StatsListener.BatchedOperatorStats stats)
-  {
-    StatsListener.Response resp = new StatsListener.Response();
-    List<KafkaConsumer.KafkaMeterStats> kstats = extractKafkaStats(stats);
-    resp.repartitionRequired = isPartitionRequired(stats.getOperatorId(), kstats);
-    return resp;
-  }
-
-  private void updateOffsets(List<KafkaConsumer.KafkaMeterStats> kstats)
-  {
-    //In every partition check interval, call offsetmanager to update the offsets
-    if (offsetManager != null) {
-      offsetManager.updateOffsets(getOffsetsForPartitions(kstats));
-    }
-  }
-
-  private List<KafkaConsumer.KafkaMeterStats> extractKafkaStats(StatsListener.BatchedOperatorStats stats)
-  {
-    //preprocess the stats
-    List<KafkaConsumer.KafkaMeterStats> kmsList = new LinkedList<KafkaConsumer.KafkaMeterStats>();
-    for (Stats.OperatorStats os : stats.getLastWindowedStats()) {
-      if (os != null && os.counters instanceof KafkaConsumer.KafkaMeterStats) {
-        kmsList.add((KafkaConsumer.KafkaMeterStats) os.counters);
-      }
-    }
-    return kmsList;
-  }
-
->>>>>>> 694e00dc
   /**
    *
    * Check whether the operator needs repartition based on reported stats
@@ -1057,9 +730,6 @@
           existingIds.addAll(pio.kpids);
         }
 
-<<<<<<< HEAD
-        for (Map.Entry<String, List<PartitionMetadata>> en : KafkaMetadataUtil.getPartitionsForTopic(consumer.brokers, consumer.getTopic()).entrySet()) {
-=======
         Map<String, List<PartitionMetadata>> partitionsMeta = KafkaMetadataUtil.getPartitionsForTopic(consumer.brokers, consumer.getTopic());
         if(partitionsMeta == null){
           //broker(s) has temporary issue to get metadata
@@ -1070,7 +740,6 @@
             //broker(s) has temporary issue to get metadata
             continue;
           }
->>>>>>> 694e00dc
           for (PartitionMetadata pm : en.getValue()) {
             KafkaPartition pa = new KafkaPartition(en.getKey(), consumer.topic, pm.partitionId());
             if(!existingIds.contains(pa)){
@@ -1277,17 +946,4 @@
   {
     this.strategy = PartitionStrategy.valueOf(policy.toUpperCase());
   }
-<<<<<<< HEAD
-
-  public boolean isIdempotent()
-  {
-    return idempotent;
-  }
-
-  public void setIdempotent(boolean idempotent)
-  {
-    this.idempotent = idempotent;
-  }
-=======
->>>>>>> 694e00dc
 }