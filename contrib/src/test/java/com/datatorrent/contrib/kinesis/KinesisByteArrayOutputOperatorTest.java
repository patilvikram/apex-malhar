/**
 * Copyright (C) 2015 DataTorrent, Inc.
 *
 * Licensed under the Apache License, Version 2.0 (the "License");
 * you may not use this file except in compliance with the License.
 * You may obtain a copy of the License at
 *
 *         http://www.apache.org/licenses/LICENSE-2.0
 *
 * Unless required by applicable law or agreed to in writing, software
 * distributed under the License is distributed on an "AS IS" BASIS,
 * WITHOUT WARRANTIES OR CONDITIONS OF ANY KIND, either express or implied.
 * See the License for the specific language governing permissions and
 * limitations under the License.
 */
package com.datatorrent.contrib.kinesis;

import java.io.ByteArrayOutputStream;
import java.nio.ByteBuffer;

import com.amazonaws.services.kinesis.model.Record;
import com.esotericsoftware.kryo.Kryo;
import com.esotericsoftware.kryo.io.Input;
import com.esotericsoftware.kryo.io.Output;

import org.junit.Assert;
import org.junit.Test;
import org.slf4j.Logger;
import org.slf4j.LoggerFactory;

import com.datatorrent.contrib.util.*;

import com.datatorrent.api.DAG;
import com.datatorrent.api.DefaultOutputPort;

import com.datatorrent.common.util.Pair;
<<<<<<< HEAD
=======
import com.datatorrent.contrib.util.FieldInfo;
import com.datatorrent.contrib.util.FieldValueGenerator;
import com.datatorrent.contrib.util.FieldValueSerializableGenerator;
import com.datatorrent.contrib.util.POJOTupleGenerateOperator;
import com.datatorrent.contrib.util.TestPOJO;
import com.datatorrent.contrib.util.TupleGenerator;
>>>>>>> c27aa59e

@SuppressWarnings("rawtypes")
public class KinesisByteArrayOutputOperatorTest extends KinesisOutputOperatorTest<KinesisByteArrayOutputOperator, POJOTupleGenerateOperator>
{
  public static class TestPOJOTupleGenerateOperator extends POJOTupleGenerateOperator<TestPOJO>
  {
    public TestPOJOTupleGenerateOperator()
    {
      super(TestPOJO.class);
      setTupleNum(maxTuple);
    }
  }

<<<<<<< HEAD

  private FieldValueGenerator fieldValueGenerator;
  //it's better to same kryo instance for both de/serialize
  private static Kryo kryo = new Kryo();
=======
  private FieldValueSerializableGenerator fieldValueGenerator;
>>>>>>> c27aa59e

  @Test
  public void testKinesisOutputOperatorInternal() throws Exception
  {
    KinesisByteArrayOutputOperator operator = new KinesisByteArrayOutputOperator();
    configureTestingOperator(operator);
    operator.setBatchProcessing(false);

    operator.setup(null);

    TupleGenerator<TestPOJO> generator = new TupleGenerator<TestPOJO>(TestPOJO.class);

<<<<<<< HEAD
    //read tuples
    KinesisTestConsumer listener = createConsumerListener(streamName);
    String iterator = listener.prepareIterator();
    //save the tuples
=======
    // read tuples
    KinesisTestConsumer listener = createConsumerListener(streamName);
    String iterator = listener.prepareIterator();
    // save the tuples
>>>>>>> c27aa59e
    for (int i = 0; i < maxTuple; ++i) {
      if (i % 2 == 0)
        iterator = listener.processNextIterator(iterator);

      operator.processTuple(getNextTuple(generator));
    }
    listener.processNextIterator(iterator);
  }

<<<<<<< HEAD
  @SuppressWarnings("rawtypes")
  protected Pair<String, byte[]> getNextTuple(TupleGenerator<TestPOJO> generator)
  {
    TestPOJO obj = generator.getNextTuple();
    if (fieldValueGenerator == null) {
      fieldValueGenerator = FieldValueGenerator.getFieldValueGenerator(TestPOJO.class, null);
    }
    return new Pair<String, byte[]>(obj.getRow(), serializeValue(fieldValueGenerator.getFieldValues(obj)));
  }


=======
  protected Pair<String, byte[]> getNextTuple(TupleGenerator<TestPOJO> generator)
  {
    TestPOJO obj = generator.getNextTuple();
    if (fieldValueGenerator == null)
      fieldValueGenerator = FieldValueSerializableGenerator.getFieldValueGenerator(TestPOJO.class, null);
    return new Pair<String, byte[]>(obj.getRow(), fieldValueGenerator.serializeObject(obj));
  }

>>>>>>> c27aa59e
  @Override
  protected POJOTupleGenerateOperator addGenerateOperator(DAG dag)
  {
    return dag.addOperator("TestPojoGenerator", TestPOJOTupleGenerateOperator.class);
  }

  @Override
  protected DefaultOutputPort getOutputPortOfGenerator(POJOTupleGenerateOperator generator)
  {
    return generator.outputPort;
  }

  @Override
  protected KinesisByteArrayOutputOperator addTestingOperator(DAG dag)
  {
    KinesisByteArrayOutputOperator operator = dag.addOperator("Test-KinesisByteArrayOutputOperator", KinesisByteArrayOutputOperator.class);

    operator.setBatchProcessing(true);

    return operator;
  }

<<<<<<< HEAD

  @Override
  protected KinesisTestConsumer createConsumerListener(String streamName)
  {
    return new KinesisEmployeeConsumer(streamName);
  }

  private static byte[] serializeValue(Object object)
  {
    ByteArrayOutputStream os = new ByteArrayOutputStream();
    Output output = new Output(os);

    kryo.writeClassAndObject(output, object);
    output.flush();
    //output.toBytes() is empty.
    return os.toByteArray();

  }

  private static Object deserializeValue(byte[] bytes)
=======
  @Override
  protected KinesisTestConsumer createConsumerListener(String streamName)
>>>>>>> c27aa59e
  {
    return kryo.readClassAndObject( new Input( bytes ) );
  }

  public static class KinesisEmployeeConsumer extends KinesisTestConsumer
  {
    private static final Logger logger = LoggerFactory.getLogger(KinesisEmployeeConsumer.class);
    protected FieldValueSerializableGenerator<FieldInfo> fieldValueGenerator = FieldValueSerializableGenerator.getFieldValueGenerator(TestPOJO.class, null);

    public KinesisEmployeeConsumer(String streamNamem)
    {
      super(streamNamem);
    }

    @Override
    protected void processRecord(Record record)
    {
      String partitionKey = record.getPartitionKey();
      ByteBuffer data = record.getData();
<<<<<<< HEAD
      logger.info( "partitionKey={} ", partitionKey );
      byte[] dataBytes = new byte[ data.remaining() ];
      data.get( dataBytes, 0, dataBytes.length );
      
      long key = Long.valueOf( partitionKey );
      TestPOJO expected = new TestPOJO( key );
      
      TestPOJO read = (TestPOJO)fieldValueGenerator.getObjectFromValues(deserializeValue(dataBytes));
      
      if( !read.outputFieldsEquals(expected) )
      {
        logger.error( "read is not same as expected. read={}, expected={}", read, expected );
=======
      logger.info("partitionKey={} ", partitionKey);
      byte[] dataBytes = new byte[data.remaining()];
      data.get(dataBytes, 0, dataBytes.length);

      long key = Long.valueOf(partitionKey);
      TestPOJO expected = new TestPOJO(key);

      TestPOJO read = (TestPOJO) fieldValueGenerator.deserializeObject(dataBytes);

      if (!read.outputFieldsEquals(expected)) {
        logger.error("read is not same as expected. read={}, expected={}", read, expected);
>>>>>>> c27aa59e
        Assert.assertTrue(false);
      } else {
        logger.info("read is same as expected. read={}, expected={}", read, expected);
      }
    }
  }
}<|MERGE_RESOLUTION|>--- conflicted
+++ resolved
@@ -34,15 +34,12 @@
 import com.datatorrent.api.DefaultOutputPort;
 
 import com.datatorrent.common.util.Pair;
-<<<<<<< HEAD
-=======
 import com.datatorrent.contrib.util.FieldInfo;
 import com.datatorrent.contrib.util.FieldValueGenerator;
 import com.datatorrent.contrib.util.FieldValueSerializableGenerator;
 import com.datatorrent.contrib.util.POJOTupleGenerateOperator;
 import com.datatorrent.contrib.util.TestPOJO;
 import com.datatorrent.contrib.util.TupleGenerator;
->>>>>>> c27aa59e
 
 @SuppressWarnings("rawtypes")
 public class KinesisByteArrayOutputOperatorTest extends KinesisOutputOperatorTest<KinesisByteArrayOutputOperator, POJOTupleGenerateOperator>
@@ -56,14 +53,7 @@
     }
   }
 
-<<<<<<< HEAD
-
-  private FieldValueGenerator fieldValueGenerator;
-  //it's better to same kryo instance for both de/serialize
-  private static Kryo kryo = new Kryo();
-=======
   private FieldValueSerializableGenerator fieldValueGenerator;
->>>>>>> c27aa59e
 
   @Test
   public void testKinesisOutputOperatorInternal() throws Exception
@@ -76,17 +66,10 @@
 
     TupleGenerator<TestPOJO> generator = new TupleGenerator<TestPOJO>(TestPOJO.class);
 
-<<<<<<< HEAD
-    //read tuples
-    KinesisTestConsumer listener = createConsumerListener(streamName);
-    String iterator = listener.prepareIterator();
-    //save the tuples
-=======
     // read tuples
     KinesisTestConsumer listener = createConsumerListener(streamName);
     String iterator = listener.prepareIterator();
     // save the tuples
->>>>>>> c27aa59e
     for (int i = 0; i < maxTuple; ++i) {
       if (i % 2 == 0)
         iterator = listener.processNextIterator(iterator);
@@ -96,19 +79,6 @@
     listener.processNextIterator(iterator);
   }
 
-<<<<<<< HEAD
-  @SuppressWarnings("rawtypes")
-  protected Pair<String, byte[]> getNextTuple(TupleGenerator<TestPOJO> generator)
-  {
-    TestPOJO obj = generator.getNextTuple();
-    if (fieldValueGenerator == null) {
-      fieldValueGenerator = FieldValueGenerator.getFieldValueGenerator(TestPOJO.class, null);
-    }
-    return new Pair<String, byte[]>(obj.getRow(), serializeValue(fieldValueGenerator.getFieldValues(obj)));
-  }
-
-
-=======
   protected Pair<String, byte[]> getNextTuple(TupleGenerator<TestPOJO> generator)
   {
     TestPOJO obj = generator.getNextTuple();
@@ -117,7 +87,6 @@
     return new Pair<String, byte[]>(obj.getRow(), fieldValueGenerator.serializeObject(obj));
   }
 
->>>>>>> c27aa59e
   @Override
   protected POJOTupleGenerateOperator addGenerateOperator(DAG dag)
   {
@@ -140,33 +109,10 @@
     return operator;
   }
 
-<<<<<<< HEAD
-
   @Override
   protected KinesisTestConsumer createConsumerListener(String streamName)
   {
     return new KinesisEmployeeConsumer(streamName);
-  }
-
-  private static byte[] serializeValue(Object object)
-  {
-    ByteArrayOutputStream os = new ByteArrayOutputStream();
-    Output output = new Output(os);
-
-    kryo.writeClassAndObject(output, object);
-    output.flush();
-    //output.toBytes() is empty.
-    return os.toByteArray();
-
-  }
-
-  private static Object deserializeValue(byte[] bytes)
-=======
-  @Override
-  protected KinesisTestConsumer createConsumerListener(String streamName)
->>>>>>> c27aa59e
-  {
-    return kryo.readClassAndObject( new Input( bytes ) );
   }
 
   public static class KinesisEmployeeConsumer extends KinesisTestConsumer
@@ -184,20 +130,6 @@
     {
       String partitionKey = record.getPartitionKey();
       ByteBuffer data = record.getData();
-<<<<<<< HEAD
-      logger.info( "partitionKey={} ", partitionKey );
-      byte[] dataBytes = new byte[ data.remaining() ];
-      data.get( dataBytes, 0, dataBytes.length );
-      
-      long key = Long.valueOf( partitionKey );
-      TestPOJO expected = new TestPOJO( key );
-      
-      TestPOJO read = (TestPOJO)fieldValueGenerator.getObjectFromValues(deserializeValue(dataBytes));
-      
-      if( !read.outputFieldsEquals(expected) )
-      {
-        logger.error( "read is not same as expected. read={}, expected={}", read, expected );
-=======
       logger.info("partitionKey={} ", partitionKey);
       byte[] dataBytes = new byte[data.remaining()];
       data.get(dataBytes, 0, dataBytes.length);
@@ -209,7 +141,6 @@
 
       if (!read.outputFieldsEquals(expected)) {
         logger.error("read is not same as expected. read={}, expected={}", read, expected);
->>>>>>> c27aa59e
         Assert.assertTrue(false);
       } else {
         logger.info("read is same as expected. read={}, expected={}", read, expected);
