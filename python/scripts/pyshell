#!/bin/bash
#
# Licensed to the Apache Software Foundation (ASF) under one
# or more contributor license agreements.  See the NOTICE file
# distributed with this work for additional information
# regarding copyright ownership.  The ASF licenses this file
# to you under the Apache License, Version 2.0 (the
# "License"); you may not use this file except in compliance
# with the License.  You may obtain a copy of the License at
#
#   http://www.apache.org/licenses/LICENSE-2.0
#
# Unless required by applicable law or agreed to in writing,
# software distributed under the License is distributed on an
# "AS IS" BASIS, WITHOUT WARRANTIES OR CONDITIONS OF ANY
# KIND, either express or implied.  See the License for the
# specific language governing permissions and limitations
# under the License.
#


# Support functions

# TODO :
# ACCEPTED ARGUMENTS:
# shell
# launch input_python.py
# kill app-id
# shutdown app-id

usage() { echo "Usage: $0 [-sh] [-l <python program file>] [-k <app-id>] [-t <app-id>]" 1>&2; exit 1; }
COMMAND_MODE='SHELL_MODE' 
EXECUTABLE_FILE=false
while getopts ":s:l:k:t" o; do
    case "${o}" in
        s)
            s=${OPTARG}
            COMMAND_MODE="SHELL_MODE"
            ;;
        l)
            EXECUTABLE_FILE=${OPTARG}
            COMMAND_MODE="LAUNCH_MODE"
            ;;
        k)  
            APP_NAME=${OPTARG}
            COMMAND_MODE="KILL_MODE"
            ;;
        t) 
            usage
            echo "NOT IMPLEMENTTED YET"
            ;;
        *)
            usage
            ;;
    esac
done
echoerr() { echo "$@" 1>&2; }
if [ -e "pyapex" ]
then 
  rm pyapex
fi

real_dir() {
  SOURCE="${1:-${BASH_SOURCE[0]}}"
  while [ -h "$SOURCE" ]; do # resolve $SOURCE until the file is no longer a symlink
    SOURCE_DIR="$( cd -P "$( dirname "$SOURCE" )" && pwd )"
    SOURCE="$(readlink "$SOURCE")"
    [[ $SOURCE != /* ]] && SOURCE="$SOURCE_DIR/$SOURCE" # if $SOURCE was a relative symlink, we need to resolve it relative to the path where the symlink file was located
  done
  SOURCE_DIR="$( cd -P "$( dirname "$SOURCE" )" && pwd )"
  echo "$SOURCE_DIR"
}
script_dir=$(real_dir "${BASH_SOURCE[0]}")

# Create missing clirc file for current user
if [ ! -f "${HOME}/.dt/clirc" ]; then
  mkdir -p "${HOME}/.dt"
  cat >${HOME}/.dt/clirc <<EOF
# User editable apex settings
EOF
fi
# Load DataTorrent environment settings
for conf_dir in "${script_dir}/../conf" "$HOME/.dt"; do
    [[ -f "${conf_dir}/dt-env.sh" ]] && . "${conf_dir}/dt-env.sh"
done

# In development mode, if configuration files are not found, locate DT_HADOOP manually
if [ -z "${DT_HADOOP}" ]; then
  HADOOP_SEARCH_PATH="${HADOOP_PREFIX}/bin:${HADOOP_HOME}/bin:${PATH}:/usr/local/bin:/bin:/usr/bin:/usr/local/sbin:/usr/sbin:/sbin:."
  export DT_HADOOP=`PATH=${HADOOP_SEARCH_PATH} && command -v hadoop 2>/dev/null`
fi

if [ "$DT_CLIENT_OPTS" = "" ]; then
#  DT_CLIENT_OPTS="-Xmx1024m -XX:MaxPermSize=512m -XX:+UseConcMarkSweepGC -XX:+CMSClassUnloadingEnabled"
  DT_CLIENT_OPTS="-Xmx1024m -XX:+UseConcMarkSweepGC -XX:+CMSClassUnloadingEnabled"
fi

export HADOOP_CLIENT_OPTS="$DT_CLIENT_OPTS"

BUILD_DIR="$( dirname "$0" )/../target"
PYAPEX_HOME="`pwd`/../pyapex"
echo "PYAPEX HOME :$PYAPEX_HOME"
if [ -z "$DT_HADOOP" ]; then
  MVN_GENERATED_PATH="$BUILD_DIR/mvn-generated-runtime-classpath"
else
  MVN_GENERATED_PATH="$BUILD_DIR/mvn-generated-runtime-classpath-no-hadoop"
fi
if [ -f "$MVN_GENERATED_PATH" ]; then
  # development launch mode
  DT_CORE_JAR="$BUILD_DIR/malhar-python-3.8.0-SNAPSHOT.jar"
  if [ ! -f "$DT_CORE_JAR" ]; then
    echoerr "Error: Cannot find $DT_CORE_JAR";
    exit 1;
  fi
  DT_CLASSPATH="$DT_CLASSPATH:$DT_CORE_JAR"
  DT_CLASSPATH=$DT_CLASSPATH:`cat $MVN_GENERATED_PATH`
else
  # running from installation
  if [ -z "$DT_HADOOP" ]; then
    echoerr "Hadoop installation not found. Please include hadoop in PATH."
    exit 1;
  fi
  BASEDIR=$( cd ${script_dir}/..; pwd -P )
  DT_CLASSPATH=$BASEDIR/lib'/*'":${DT_CLASSPATH}"
fi

if [ -n "$DT_CLASSPATH" ]; then
  if [ -z "$HADOOP_CLASSPATH" ]; then
    export HADOOP_CLASSPATH="$DT_CLASSPATH"
  else
    export HADOOP_CLASSPATH="$HADOOP_CLASSPATH:$DT_CLASSPATH"
  fi
fi
APEXRUNERPID=0
APEXRUNNERLOG="$( dirname "$0")/ApexRunner.out"
rm -f $APEXRUNNERLOG
#echo $DT_CLASSPATH
#echo $HADOOP_CLASSPATH
<<<<<<< HEAD
export PYAPEX_HOME=$PYAPEX_HOME
cp $BUILD_DIR/lib/* $PYAPEX_HOME/jars
echo "Intiating PYSHELL now " 

ln -sf $PYAPEX_HOME "$script_dir/pyapex"
=======
export PYAPEX_HOME="`pwd`/../pyapex"
>>>>>>> c13a0425
if [ ! -x "$DT_HADOOP" ]; then
  echo "Warning: hadoop executable not found.  Running standalone with ${DT_JAVA:-java}."
  echoerr "Warning: hadoop executable not found.  Running standalone with ${DT_JAVA:-java}."
  echo "Starting Apex Runner without hadoop"
  export CLASSPATH=$DT_CLASSPATH
  "${DT_JAVA:-java}" $DT_CLIENT_OPTS org.apache.apex.malhar.python.PyApex "$@" >$APEXRUNNERLOG 2>&1 &
  APEXRUNNERPID="$!"  
else
  export HADOOP_USER_CLASSPATH_FIRST=1
  # remove hadoop and duplicate slf4j binding (bash replace is too slow)
  export HADOOP_CLASSPATH=$(echo -n "$HADOOP_CLASSPATH" | tr ":" "\n" | sed "/slf4j-log4j/d" | sed "/org\/apache\/hadoop/d" | tr "\n" ":")
  echo "Starting Apex Runner with hadoop" 
  "$DT_HADOOP" org.apache.apex.malhar.python.PyApex "$@" >$APEXRUNNERLOG 2>&1  &
  APEXRUNNERPID="$!"
fi
sleep 5
echo "Apex Runner is started as process id: " $APEXRUNNERPID
if [ "$COMMAND_MODE" = "SHELL_MODE" ]
then
   PYTHONPATH=$PYTHONPATH:"python" ipython "$@"
elif [ "$COMMAND_MODE" = "LAUNCH_MODE" ]
then
   echo $EXECUTABLE_FILE
   PYTHONPATH=$PYTHONPATH:"python" python "$EXECUTABLE_FILE" 
   
elif [ "$COMMAND_MODE" = "KILL_MODE" ]
then 
   PYTHONPATH=$PYTHONPATH:"python" python "$PYAPEX_HOME/commands.py" "-k $APP_NAME"
fi    
if ! kill $APEXRUNNERPID > /dev/null 2>&1; then
  echo "Could not send SIGTERM to process $PID. Force killing" >/dev/null >&2
  kill -9 $APEXRUNNERPID >/dev/null 2>&1 
fi
if [ -e pyapex ]
then
  rm pyapex
fi<|MERGE_RESOLUTION|>--- conflicted
+++ resolved
@@ -136,15 +136,11 @@
 rm -f $APEXRUNNERLOG
 #echo $DT_CLASSPATH
 #echo $HADOOP_CLASSPATH
-<<<<<<< HEAD
 export PYAPEX_HOME=$PYAPEX_HOME
 cp $BUILD_DIR/lib/* $PYAPEX_HOME/jars
 echo "Intiating PYSHELL now " 
 
 ln -sf $PYAPEX_HOME "$script_dir/pyapex"
-=======
-export PYAPEX_HOME="`pwd`/../pyapex"
->>>>>>> c13a0425
 if [ ! -x "$DT_HADOOP" ]; then
   echo "Warning: hadoop executable not found.  Running standalone with ${DT_JAVA:-java}."
   echoerr "Warning: hadoop executable not found.  Running standalone with ${DT_JAVA:-java}."
