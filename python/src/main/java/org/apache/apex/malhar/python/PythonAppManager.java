package org.apache.apex.malhar.python;

import java.io.IOException;

import org.slf4j.Logger;
import org.slf4j.LoggerFactory;

import org.apache.hadoop.yarn.api.records.ApplicationId;
import org.apache.hadoop.yarn.client.api.YarnClient;
import org.apache.hadoop.yarn.exceptions.YarnException;

import com.datatorrent.api.LocalMode;
import com.datatorrent.stram.client.StramAppLauncher;

public class PythonAppManager
{
  private LaunchMode mode;
  private Object appIdentifier;
  private PythonApp app = null;
  private static final Logger LOG = LoggerFactory.getLogger(PythonApp.class);

  public enum LaunchMode
  {
    LOCAL, HADOOP, EMR;
  }

  public PythonAppManager(PythonApp app, LaunchMode mode)
  {
    this.app = app;
    this.mode = mode;
  }

  public String launch()
  {

    LOG.error("Launching app in python app");

    try {
      if (mode == LaunchMode.LOCAL) {
<<<<<<< HEAD
        app.runLocal();
=======
        LocalMode lma = LocalMode.newInstance();
        lma.prepareDAG(app, app.getConf());
        LocalMode.Controller lc = lma.getController();
        lc.runAsync();
        appIdentifier = lc;
>>>>>>> c13a0425
        return "LocalMode";
      } else {
        StramAppLauncher appLauncher = null;
        appLauncher = new StramAppLauncher(app.getName(), app.getConf());
        appLauncher.loadDependencies();

        PythonAppFactory appFactory = new PythonAppFactory(app.getName(), app);

        this.appIdentifier = appLauncher.launchApp(appFactory);
        return this.appIdentifier.toString();
      }

    } catch (Exception e) {
      e.printStackTrace();

      LOG.error("FAILED TO LAUNCH PYTHON STREAMING APPLICATION ");
      LOG.error("Encountered Exception " + e.getMessage());
    }
    return null;
  }

  public void shutdown()
  {
    if (mode == LaunchMode.LOCAL) {
      ((LocalMode.Controller)this.appIdentifier).shutdown();
    } else {
      try {
        YarnClient yarnClient = YarnClient.createYarnClient();
        yarnClient.init(app.getConf());
        yarnClient.start();

        yarnClient.killApplication((ApplicationId)this.appIdentifier);
        yarnClient.stop();
      } catch (YarnException e) {
        e.printStackTrace();
        LOG.error("FAILED TO SHUTDOWN PYTHON STREAMING APPLICATION ");
        LOG.error("Encountered Exception " + e.getMessage());
      } catch (IOException e) {
        LOG.error("FAILED TO SHUTDOWN PYTHON STREAMING APPLICATION ");
        LOG.error("Encountered Exception " + e.getMessage());
      }

    }
  }
}<|MERGE_RESOLUTION|>--- conflicted
+++ resolved
@@ -37,15 +37,7 @@
 
     try {
       if (mode == LaunchMode.LOCAL) {
-<<<<<<< HEAD
         app.runLocal();
-=======
-        LocalMode lma = LocalMode.newInstance();
-        lma.prepareDAG(app, app.getConf());
-        LocalMode.Controller lc = lma.getController();
-        lc.runAsync();
-        appIdentifier = lc;
->>>>>>> c13a0425
         return "LocalMode";
       } else {
         StramAppLauncher appLauncher = null;
